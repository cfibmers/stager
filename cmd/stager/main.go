--- conflicted
+++ resolved
@@ -148,7 +148,6 @@
 	if err != nil {
 		logger.Fatal("Error parsing lifecycles flag", err)
 	}
-<<<<<<< HEAD
 
 	_, err = url.Parse(*consulAgentURL)
 	if err != nil {
@@ -168,16 +167,6 @@
 		}
 	}
 
-	config := backend.Config{
-		CallbackURL:         *stagerURL,
-		FileServerURL:       *fileServerURL,
-		Lifecycles:          lifecyclesMap,
-		DockerLifecyclePath: *dockerLifecyclePath,
-		DockerRegistry:      dockerRegistry,
-		ConsulAgentURL:      *consulAgentURL,
-		SkipCertVerify:      *skipCertVerify,
-		Sanitizer:           cc_messages.SanitizeErrorMessage,
-=======
 	_, err = url.Parse(*stagerURL)
 	if err != nil {
 		logger.Fatal("Error parsing stager URL", err)
@@ -188,9 +177,10 @@
 		StagerURL:      *stagerURL,
 		FileServerURL:  *fileServerURL,
 		Lifecycles:     lifecyclesMap,
+		DockerRegistry: dockerRegistry,
+		ConsulAgentURL: *consulAgentURL,
 		SkipCertVerify: *skipCertVerify,
 		Sanitizer:      cc_messages.SanitizeErrorMessage,
->>>>>>> fdb99b83
 	}
 
 	return map[string]backend.Backend{
