--- conflicted
+++ resolved
@@ -73,7 +73,6 @@
 	"URL of the file server",
 )
 
-<<<<<<< HEAD
 var dockerRegistryURL = flag.String(
 	"dockerRegistryURL",
 	"",
@@ -84,12 +83,12 @@
 	"consulAgentURL",
 	"",
 	"Consul Agent URL",
-=======
+)
+
 var dockerStagingStack = flag.String(
 	"dockerStagingStack",
 	"",
 	"Stack to use for staging Docker applications",
->>>>>>> 3ba5c5a0
 )
 
 const (
@@ -184,24 +183,15 @@
 	}
 
 	config := backend.Config{
-<<<<<<< HEAD
-		TaskDomain:     backend.StagingTaskDomain,
-		StagerURL:      *stagerURL,
-		FileServerURL:  *fileServerURL,
-		Lifecycles:     lifecyclesMap,
-		DockerRegistry: dockerRegistry,
-		ConsulAgentURL: *consulAgentURL,
-		SkipCertVerify: *skipCertVerify,
-		Sanitizer:      cc_messages.SanitizeErrorMessage,
-=======
 		TaskDomain:         backend.StagingTaskDomain,
 		StagerURL:          *stagerURL,
 		FileServerURL:      *fileServerURL,
 		Lifecycles:         lifecyclesMap,
+		DockerRegistry:     dockerRegistry,
+		ConsulAgentURL:     *consulAgentURL,
 		SkipCertVerify:     *skipCertVerify,
 		Sanitizer:          cc_messages.SanitizeErrorMessage,
 		DockerStagingStack: *dockerStagingStack,
->>>>>>> 3ba5c5a0
 	}
 
 	return map[string]backend.Backend{
